--- conflicted
+++ resolved
@@ -32,11 +32,7 @@
 			  creolrt.texi \
 			  cmc.texi \
 			  creolc.texi \
-<<<<<<< HEAD
 			  creolupdc.texi \
-			  creolshell.texi \
-=======
->>>>>>> 3b9f2e62
 			  faq.texi \
 			  bugs.texi \
 			  bibliography.texi \
