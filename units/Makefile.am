## Makefile.am - Use automake to create Makefile.in
#
# This file is part of creoltools
#
# Written and Copyright (c) 2007 by Marcel Kyas
#
# This program is free software; you can redistribute it and/or
# modify it under the terms of the GNU General Public License as
# published by the Free Software Foundation; either version 3 of the
# License, or (at your option) any later version.
#
# This program is distributed in the hope that it will be useful, but
# WITHOUT ANY WARRANTY; without even the implied warranty of
# MERCHANTABILITY or FITNESS FOR A PARTICULAR PURPOSE.  See the GNU
# General Public License for more details.
#
# You should have received a copy of the GNU General Public License
# along with this program.  If not, see <http://www.gnu.org/licenses/>.

MOSTLYCLEANFILES	= *~ *.cma *.cmxa *.cmi *.cmo *.cmx *.o
CLEANFILES		= 
DISTCLEANFILES		= $(noinst_PROGRAMS) .depend
MAINTAINERCLEANFILES	= ${srcdir}/Makefile.in

EXTRA_DIST		=

# The compilers.
OCAMLC		= $(OCAMLFIND) ocamlc -I ../creolc
OCAMLOPT	= $(OCAMLFIND) ocamlopt -I ../creolc
OCAMLDEP	= $(OCAMLFIND) ocamldep -I $(srcdir)

OCAMLCFLAGS	+= -g
OCAMLOPTFLAGS	+= -w a
<<<<<<< HEAD
OCAMLFINDFLAGS	+= -package "num unix libxml2 str oUnit"
=======
OCAMLFINDFLAGS	+= -package "num unix $(OCAML_LIBXML2) str oUnit"
export OCAMLPATH
>>>>>>> 3b9f2e62

SUFFIXES = .ml .mli .mll .mly .cmi .cmo .cmx

noinst_PROGRAMS		= unittests unittests.opt

unittests_SOURCES	= CreolTests.ml UpdateDependTests.ml UnitTests.ml

unittests_opt_SOURCES	= $(unittests_SOURCES)

unittests_cmo		= CreolTests.cmo UpdateDependTests.cmo UnitTests.cmo

unittests_cmx		= CreolTests.cmx UpdateDependTests.cmx UnitTests.cmx

unittests: $(unittests_cmo)
	$(OCAMLC) $(OCAMLFINDFLAGS) $(OCAMLCFLAGS) -linkpkg -o $@ creol.cma $(unittests_cmo)

$(unittests_cmo): ../creolc/creol.cma

unittests.opt: $(unittests_cmx)
	$(OCAMLOPT) $(OCAMLFINDFLAGS) $(OCAMLOPTFLAGS) -linkpkg -o $@ creol.cmxa $(unittests_cmx)

$(unittests_cmx): ../creolc/creol.cmxa

# These generic rules compile an OCaml source file to an object file.
.PRECIOUS: *.cmo *.cmi *.cmx
.ml.cmo:
	$(OCAMLC) $(OCAMLFINDFLAGS) $(OCAMLCFLAGS) -c $< -o $@

.mli.cmi:
	$(OCAMLC) $(OCAMLFINDFLAGS) $(OCAMLCFLAGS) -c $< -o $@ 

.ml.cmx:
	$(OCAMLOPT) $(OCAMLFINDFLAGS) $(OCAMLOPTFLAGS) -c $< -o $@

check-local: unittests
	$(builddir)/unittests
	@echo

# Dependencies.
.depend: Makefile $(unittests_SOURCES)
	$(OCAMLDEP) $(OCAMLFINDFLAGS) $(OCAMLDEPFLAGS) $^ | \
	  sed s,$(srcdir)/,,g > $@

-include .depend<|MERGE_RESOLUTION|>--- conflicted
+++ resolved
@@ -31,12 +31,8 @@
 
 OCAMLCFLAGS	+= -g
 OCAMLOPTFLAGS	+= -w a
-<<<<<<< HEAD
-OCAMLFINDFLAGS	+= -package "num unix libxml2 str oUnit"
-=======
 OCAMLFINDFLAGS	+= -package "num unix $(OCAML_LIBXML2) str oUnit"
 export OCAMLPATH
->>>>>>> 3b9f2e62
 
 SUFFIXES = .ml .mli .mll .mly .cmi .cmo .cmx
 
